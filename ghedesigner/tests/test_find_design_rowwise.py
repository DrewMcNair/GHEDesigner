from typing import cast

from ghedesigner.constants import DEG_TO_RAD
from ghedesigner.enums import TimestepType
from ghedesigner.ghe.boreholes.core import Borehole
from ghedesigner.ghe.design.rowwise import DesignRowWise, GeometricConstraintsRowWise
from ghedesigner.ghe.ground_heat_exchangers import GHE
from ghedesigner.ghe.pipe import Pipe
from ghedesigner.media import GHEFluid, Grout, Soil
from ghedesigner.tests.test_base_case import GHEBaseTest

prop_boundary = [
    [19.46202532, 108.8860759],
    [19.67827004, 94.46835443],
    [24.65189873, 75.3164557],
    [37.19409283, 56.59493671],
    [51.68248945, 45.83544304],
    [84.33544304, 38.94936709],
    [112.0147679, 38.94936709],
    [131.0443038, 35.50632911],
    [147.2626582, 28.83544304],
    [160.8860759, 18.07594937],
    [171.6983122, 18.29113924],
    [167.157173, 72.94936709],
    [169.1033755, 80.48101266],
    [177.3206751, 99.63291139],
    [182.2943038, 115.7721519],
    [182.2943038, 121.3670886],
    [155.0474684, 118.5696203],
    [53.19620253, 112.3291139],
]

no_go_zones = [
    [
        [74.38818565, 80.69620253],
        [73.0907173, 53.36708861],
        [93.85021097, 52.50632911],
        [120.0158228, 53.15189873],
        [121.5295359, 62.18987342],
        [128.8818565, 63.26582278],
        [128.8818565, 78.5443038],
        [129.0981013, 80.91139241],
        [108.5548523, 81.34177215],
        [104.0137131, 110],
        [95.58016878, 110],
        [95.7964135, 81.7721519],
    ]
]


# This file contains two examples utilizing the RowWise design algorithm for a single U tube
# The 1st example doesn't treat perimeter boreholes different, and the second one maintains a perimeter target
# spacing to interior target-spacing ratio of .8.


class TestFindRowWiseDesign(GHEBaseTest):
    # Purpose: Design a constrained RowWise field using the common
    # design interface with a single U-tube borehole heat exchanger.
    def get_design(self, pipe: Pipe, flow_rate: float, spacing_ratio: float | None = None):
        soil = Soil(k=2.0, rho_cp=2343493.0, ugt=18.3)
        fluid = GHEFluid("water", 0.0, 20.0)
        grout = Grout(1.0, 3901000.0)
        ground_loads = self.get_atlanta_loads()
        borehole = Borehole(burial_depth=2.0, borehole_radius=0.07)
        geometry = GeometricConstraintsRowWise(
            perimeter_spacing_ratio=spacing_ratio,
            min_spacing=10.0,
            max_spacing=20.0,
            spacing_step=0.1,
            min_rotation=-90.0 * DEG_TO_RAD,
            max_rotation=0.0 * DEG_TO_RAD,
            rotate_step=0.5,
            property_boundary=prop_boundary,
            no_go_boundaries=no_go_zones,
        )
        design = DesignRowWise(
            v_flow=flow_rate,
            borehole=borehole,
            fluid=fluid,
            pipe=pipe,
            grout=grout,
            soil=soil,
            start_month=1,
            end_month=240,
            max_eft=35,
            min_eft=5,
            max_height=200,
            min_height=60,
            continue_if_design_unmet=True,
            max_boreholes=None,
            geometric_constraints=geometry,
            hourly_extraction_ground_loads=ground_loads,
            method=TimestepType.HYBRID,
        )
        search = design.find_design()
        search.ghe = cast(GHE, search.ghe)  # Cast the type to GHE
        search.ghe.compute_g_functions(60, 200)
        search.ghe.size(method=TimestepType.HYBRID, min_height=60, max_height=200, design_min_eft=5, design_max_eft=35)
        return search

    def test_find_row_wise_design_wo_perimeter(self):
        pipe = Pipe.init_single_u_tube(
            inner_diameter=0.03404,
            outer_diameter=0.04216,
            shank_spacing=0.01856,
            roughness=1.0e-6,
            conductivity=0.4,
            rho_cp=1542000.0,
        )
        search = self.get_design(pipe, 0.5, None)
        u_tube_height = search.ghe.bhe.borehole.H
        self.assertAlmostEqual(197.4, u_tube_height, delta=0.1)
        borehole_location_data_rows = search.ghe.gFunction.bore_locations
        self.assertEqual(40, len(borehole_location_data_rows))

    def test_find_row_wise_design_with_perimeter(self):
        pipe = Pipe.init_single_u_tube(
            inner_diameter=0.03404,
            outer_diameter=0.04216,
            shank_spacing=0.01856,
            roughness=1.0e-6,
            conductivity=0.4,
            rho_cp=1542000.0,
        )
        search = self.get_design(pipe, 0.5, 0.8)
<<<<<<< HEAD
        u_tube_height = search.ghe.bhe.b.H
        self.assertAlmostEqual(199.4, u_tube_height, delta=0.1)
=======
        u_tube_height = search.ghe.bhe.borehole.H
        self.assertAlmostEqual(198.7, u_tube_height, delta=0.1)
>>>>>>> 900cc74b
        borehole_location_data_rows = search.ghe.gFunction.bore_locations
        self.assertEqual(40, len(borehole_location_data_rows))<|MERGE_RESOLUTION|>--- conflicted
+++ resolved
@@ -123,12 +123,7 @@
             rho_cp=1542000.0,
         )
         search = self.get_design(pipe, 0.5, 0.8)
-<<<<<<< HEAD
-        u_tube_height = search.ghe.bhe.b.H
+        u_tube_height = search.ghe.bhe.borehole.H
         self.assertAlmostEqual(199.4, u_tube_height, delta=0.1)
-=======
-        u_tube_height = search.ghe.bhe.borehole.H
-        self.assertAlmostEqual(198.7, u_tube_height, delta=0.1)
->>>>>>> 900cc74b
         borehole_location_data_rows = search.ghe.gFunction.bore_locations
         self.assertEqual(40, len(borehole_location_data_rows))