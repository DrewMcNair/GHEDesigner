--- conflicted
+++ resolved
@@ -314,63 +314,6 @@
                     property_boundary=geom["property_boundary"],
                     no_go_boundaries=geom["no_go_boundaries"],
                 )
-<<<<<<< HEAD
-            )
-            design = DesignBiRectangleConstrained(
-                flow_rate,
-                self.pygfunction_borehole,
-                self.fluid,
-                self.pipe,
-                self.grout,
-                self.soil,
-                1,
-                end_month,
-                max_eft,
-                min_eft,
-                max_height,
-                min_height,
-                continue_if_design_unmet,
-                max_boreholes,
-                bi_rect_const_geometry,
-                ghe_loads,
-                flow_type=flow_type,
-                method=TimestepType.HYBRID,
-            )
-        else:  # geom_type == DesignGeomType.ROW-WISE:
-            # use perimeter calculations if present
-            perimeter_spacing_ratio = geom.get("perimeter_spacing_ratio", None)
-            geometry_row: GeometricConstraintsRowWise = GeometricConstraintsRowWise(
-                perimeter_spacing_ratio=perimeter_spacing_ratio,
-                max_spacing=geom["max_spacing"],
-                min_spacing=geom["min_spacing"],
-                spacing_step=geom["spacing_step"],
-                max_rotation=geom["max_rotation"] * DEG_TO_RAD,
-                min_rotation=geom["min_rotation"] * DEG_TO_RAD,
-                rotate_step=geom["rotate_step"],
-                property_boundary=geom["property_boundary"],
-                no_go_boundaries=geom["no_go_boundaries"],
-            )
-            design = DesignRowWise(
-                flow_rate,
-                self.pygfunction_borehole,
-                self.fluid,
-                self.pipe,
-                self.grout,
-                self.soil,
-                1,
-                end_month,
-                max_eft,
-                min_eft,
-                max_height,
-                min_height,
-                continue_if_design_unmet,
-                max_boreholes,
-                geometry_row,
-                ghe_loads,
-                flow_type=flow_type,
-                method=TimestepType.HYBRID,
-            )
-=======
                 design = DesignRowWise(
                     flow_rate,
                     self.pygfunction_borehole,
@@ -391,7 +334,6 @@
                     flow_type=flow_type,
                     method=TimestepType.HYBRID,
                 )
->>>>>>> 900cc74b
         start_time = time()
         search = design.find_design()  # TODO: I wonder if it would simplify things to just return the GHE object
         search_time = time() - start_time
