# Jack C. Cook
# Friday, December 10, 2021

import ghedt as dt
import ghedt.peak_load_analysis_tool as plat
import pygfunction as gt
import numpy as np
import textwrap


# Common design interface
class Design:
    def __init__(self, V_flow: float, borehole: gt.boreholes.Borehole,
                 bhe_object: plat.borehole_heat_exchangers,
                 fluid: gt.media.Fluid, pipe: plat.media.Pipe,
                 grout: plat.media.Grout, soil: plat.media.Soil,
                 sim_params: plat.media.SimulationParameters,
                 geometric_constraints: dt.media.GeometricConstraints,
                 hourly_extraction_ground_loads: list, method: str = 'hybrid',
                 routine: str = 'near-square', flow: str = 'borehole',property_boundary=None,buildingDescription = None):
        self.V_flow = V_flow  # volumetric flow rate, m3/s
        self.borehole = borehole
        self.bhe_object = bhe_object  # a borehole heat exchanger object
        self.fluid = fluid  # a fluid object
        self.pipe = pipe
        self.grout = grout
        self.soil = soil
        self.sim_params = sim_params
        self.geometric_constraints = geometric_constraints
        self.hourly_extraction_ground_loads = hourly_extraction_ground_loads
        self.method = method
        if self.method == 'hourly':
            msg = 'Note: It is not recommended to perform a field selection ' \
                  'with the hourly simulation due to computation time. If ' \
                  'the goal is to validate the selected field with the ' \
                  'hourly simulation, the better solution is to utilize the ' \
                  'hybrid simulation to automatically select the field. Then ' \
                  'perform a sizing routine on the selected GHE with the ' \
                  'hourly simulation.'
            # Wrap the text to a 50 char line width and print it
            wrapper = textwrap.TextWrapper(width=72)
            word_list = wrapper.wrap(text=msg)
            for element in word_list:
                print(element)
            print('\n')

        # Check the routine parameter
        self.routine = routine
        available_routines = ['near-square', 'rectangle', 'bi-rectangle',
<<<<<<< HEAD
                              'bi-zoned','row-wise']
=======
                              'bi-zoned','bi-rectangle_constrained']
>>>>>>> 29a216a4
        self.geometric_constraints.check_inputs(self.routine)
        gc = self.geometric_constraints
        if routine in available_routines:
            # If a near-square design routine is requested, then we go from a
            # 1x1 to 32x32 at the B-spacing
            # The lower end of the near-square routine is always 1 borehole.
            # There would never be a time that a user would __need__ to give a
            # different lower range. The upper number of boreholes range is
            # calculated based on the spacing and length provided.
            if routine == 'near-square':
                number_of_boreholes = \
                    dt.utilities.number_of_boreholes(
                        gc.length, gc.B, func=np.floor)
                self.coordinates_domain, self.fieldDescriptors = \
                    dt.domains.square_and_near_square(
                        1, number_of_boreholes, self.geometric_constraints.B)
            elif routine == 'rectangle':
                self.coordinates_domain, self.fieldDescriptors = dt.domains.rectangular(
                    gc.length, gc.width, gc.B_min, gc.B_max_x, disp=False
                )
            elif routine == 'bi-rectangle':
                self.coordinates_domain_nested, self.fieldDescriptors = dt.domains.bi_rectangle_nested(
                    gc.length, gc.width, gc.B_min, gc.B_max_x, gc.B_max_y,
                    disp=False)
            elif routine == 'bi-rectangle_constrained':
                self.coordinates_domain_nested, self.fieldDescriptors = dt.domains.polygonal_land_constraint(property_boundary, gc.B_min, gc.B_max_x, gc.B_max_y,
                              building_description=buildingDescription)
            elif routine == 'bi-zoned':
                self.coordinates_domain_nested, self.fieldDescriptors = \
                    dt.domains.bi_rectangle_zoned_nested(
                        gc.length, gc.width, gc.B_min, gc.B_max_x, gc.B_max_y)
            elif routine == 'row-wise':
                pass
        else:
            raise ValueError('The requested routine is not available. '
                             'The currently available routines are: '
                             '`near-square`.')
        self.flow = flow

    def find_design(self, disp=False):
        if disp:
            title = 'Find {}...'.format(self.routine)
            print(title + '\n' + len(title) * '=')
        # Find near-square
        if self.routine == 'near-square':
            bisection_search = dt.search_routines.Bisection1D(
                self.coordinates_domain,self.fieldDescriptors, self.V_flow, self.borehole,
                self.bhe_object, self.fluid, self.pipe, self.grout,
                self.soil, self.sim_params, self.hourly_extraction_ground_loads,
                method=self.method, flow=self.flow, disp=disp,fieldType="near-square")
        # Find a rectangle
        elif self.routine == 'rectangle':
            bisection_search = dt.search_routines.Bisection1D(
                self.coordinates_domain,self.fieldDescriptors, self.V_flow, self.borehole,
                self.bhe_object, self.fluid, self.pipe, self.grout, self.soil,
                self.sim_params, self.hourly_extraction_ground_loads,
                method=self.method, flow=self.flow, disp=disp,fieldType="rectangle")
        # Find a bi-rectangle
        elif self.routine == 'bi-rectangle':
            bisection_search = dt.search_routines.Bisection2D(
                self.coordinates_domain_nested,self.fieldDescriptors, self.V_flow,
                self.borehole, self.bhe_object, self.fluid, self.pipe,
                self.grout, self.soil, self.sim_params,
                self.hourly_extraction_ground_loads, method=self.method,
                flow=self.flow, disp=disp,fieldType="bi-rectangle")
        elif self.routine == 'bi-rectangle_constrained':
            bisection_search = dt.search_routines.Bisection2D(
                self.coordinates_domain_nested,self.fieldDescriptors, self.V_flow,
                self.borehole, self.bhe_object, self.fluid, self.pipe,
                self.grout, self.soil, self.sim_params,
                self.hourly_extraction_ground_loads, method=self.method,
                flow=self.flow, disp=disp,fieldType="bi-rectangle_constrained")
        # Find bi-zoned rectangle
        elif self.routine == 'bi-zoned':
            bisection_search = dt.search_routines.BisectionZD(
                self.coordinates_domain_nested,self.fieldDescriptors, self.V_flow, self.borehole,
                self.bhe_object, self.fluid, self.pipe, self.grout, self.soil,
                self.sim_params, self.hourly_extraction_ground_loads,
                method=self.method, flow=self.flow, disp=disp,fieldType="bi-zoned")
        elif self.routine == 'row-wise':
            bisection_search = dt.search_routines.RowWiseModifiedBisectionSearch( self.V_flow, self.borehole,
                self.bhe_object, self.fluid, self.pipe, self.grout,
                self.soil, self.sim_params, self.hourly_extraction_ground_loads,self.geometric_constraints,
                method=self.method, flow=self.flow, disp=disp,fieldType="row-wise")
        else:
            raise ValueError('The requested routine is not available. '
                             'The currently available routines are: '
                             '`near-square`.')

        return bisection_search<|MERGE_RESOLUTION|>--- conflicted
+++ resolved
@@ -47,11 +47,7 @@
         # Check the routine parameter
         self.routine = routine
         available_routines = ['near-square', 'rectangle', 'bi-rectangle',
-<<<<<<< HEAD
-                              'bi-zoned','row-wise']
-=======
-                              'bi-zoned','bi-rectangle_constrained']
->>>>>>> 29a216a4
+                              'bi-zoned','bi-rectangle_constrained','row-wise']
         self.geometric_constraints.check_inputs(self.routine)
         gc = self.geometric_constraints
         if routine in available_routines:
