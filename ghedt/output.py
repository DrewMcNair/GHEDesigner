import csv
import math
import os
from datetime import datetime

import numpy as np

from ghedt.peak_load_analysis_tool import borehole_heat_exchangers


def create_title(allocated_width, title, filler_symbol=" "):
    return "{:{fS}^{L}s}\n".format(" " + title + " ", L=allocated_width, fS=filler_symbol)


def create_row(allocated_width, row_data, data_formats, centering=">"):
    r_s = ""
    n_cols = len(row_data)
    col_width = int(allocated_width / n_cols)
    left_over = float(allocated_width) % col_width
    for i in range(len(data_formats)):
        d_f = data_formats[i]
        data = row_data[i]
        width = col_width
        if left_over > 0:
            width = col_width + 1
            left_over -= 1
        try:
            r_s += "{:{c}{w}{fm}}".format(data, c=centering, w=width, fm=d_f)
        except:
            print("Output Row creation error: ", d_f)
            raise ValueError

    r_s += "\n"
    return r_s


def create_table(
    title, col_titles, rows, allocated_width, col_formats, filler_symbol=" ", centering=">"
):
    n_cols = len(col_titles[0])
    r_s = ""
    r_s += create_title(allocated_width, title, filler_symbol=filler_symbol)
    blank_line = create_line(allocated_width)
    r_s += blank_line
    header_format = ["s"] * n_cols
    for colT in col_titles:
        r_s += create_row(allocated_width, colT, header_format, centering="^")
    r_s += blank_line
    for row in rows:
        r_s += create_row(allocated_width, row, col_formats, centering=centering)
    r_s += blank_line
    return r_s


def create_d_row(row_allocation, entry_1, entry_2, d_type_1, d_type_2, b_tabs=0, a_tabs=0):
    tab_width = 8
    tab_offset = 0.5 * tab_width
    n_tabs = b_tabs + a_tabs
    initial_ratio = 0.5
    # reducedAllocation = rowAllocation-nTabs*tabWidth
    right_offset = initial_ratio * row_allocation
    left_offset = (1 - initial_ratio) * row_allocation

    right_offset = int(right_offset - n_tabs * tab_offset)
    left_offset = int(left_offset - tab_offset * n_tabs)
    if (right_offset + left_offset + n_tabs * tab_width) != row_allocation:
        right_offset += 1

    l_needed = len(str(entry_1))
    r_needed = len(str(entry_2))

    if (l_needed + r_needed) > (right_offset + left_offset):
        print("Allocation: ", row_allocation)
        print("Characters Needed: ", (l_needed + r_needed + n_tabs * tab_width))
        print("Allocated: ", (right_offset + left_offset + tab_width * n_tabs))
        print("Right Offset Allocated: ", right_offset)
        print("Left Offset Allocated: ", left_offset)
        print("Tab Space: ", tab_width * n_tabs)
        raise Exception("Not Enough Width Was Provided")
    if l_needed > left_offset:
        swing = l_needed - left_offset
        left_offset += swing
        right_offset -= swing
    if r_needed > right_offset:
        swing = r_needed - right_offset
        right_offset += swing
        left_offset -= swing
    if (right_offset + left_offset + tab_width * n_tabs) != row_allocation:
        print("Allocation: ", row_allocation)
        print("Allocated: ", (right_offset + left_offset + tab_width * n_tabs))
        print("Right Offset Allocated: ", right_offset)
        print("Left Offset Allocated: ", left_offset)
        print("Tab Space: ", tab_width * n_tabs)
        raise Exception("Width Allocation Error")
    r_s = ""
    for t in range(b_tabs):
        r_s += "\t"
    r_s += "{:<{lO}{f1}}{:>{rO}{f2}}".format(
        entry_1, entry_2, lO=left_offset, rO=right_offset, f1=d_type_1, f2=d_type_2
    )
    for t in range(a_tabs):
        r_s += "\t"
    r_s += "\n"
    return r_s


def create_line(row_allocation, character="*"):
    return character * row_allocation + "\n"


def hours_to_month(hours):
    days_in_year = np.array([31, 28, 31, 30, 31, 30, 31, 31, 30, 31, 30, 31])
    hours_in_year = 24 * days_in_year
    n_years = math.floor(hours / np.sum(hours_in_year))
    frac_month = n_years * len(days_in_year)
    month_in_year = 0
    for i in range(len(days_in_year)):
        hours_left = hours - n_years * np.sum(hours_in_year)
        if np.sum(hours_in_year[0: i + 1]) >= hours_left:
            month_in_year = i
            break
    # print("Year Months: ",fracMonth)
    # print("Month Months: ",monthInYear)
    frac_month += month_in_year
    h_l = hours - n_years * np.sum(hours_in_year) - np.sum(hours_in_year[0:month_in_year])
    frac_month += h_l / (hours_in_year[month_in_year])
    # print("Hour Months: ",hL/(hoursInYear[monthInYear]))
    # print(fracMonth)
    return frac_month


def ghe_time_convert(hours):
    days_in_year = np.array([31, 28, 31, 30, 31, 30, 31, 31, 30, 31, 30, 31])
    hours_in_year = 24 * days_in_year
    month_in_year = 0
    year_hour_sum = 0
    for i in range(len(days_in_year)):
        hours_left = hours
        c_m = i
        if year_hour_sum + hours_in_year[c_m] - 1 >= hours_left:
            month_in_year = i
            break
        else:
            year_hour_sum += hours_in_year[c_m]
    # print("Year Months: ",fracMonth)
    # print("Month Months: ",monthInYear)
    h_l = hours - np.sum(hours_in_year[0:month_in_year])
    day_in_month = int(math.floor(h_l / 24)) + 1
    hour_in_day = h_l % 24 + 1
    # print("Hour Months: ",hL/(hoursInYear[monthInYear]))
    # print(fracMonth)
    return month_in_year + 1, day_in_month, hour_in_day


def output_design_details(
    design,
    time,
    project_name,
    notes,
    author,
    model_name,
    allocated_width=100,
    rounding_amount=10,
    summary_file="SimulationSummary.txt",
    csv_f_1="TimeDependentValues.csv",
    csv_f_2="BoreFieldData.csv",
    csv_f_3="Loadings.csv",
    csv_f_4="Gfunction.csv",
    load_method="hybrid",
    output_directory="",
):
    try:
        ghe = design.ghe
    except:
        ghe = design
    bhe = ghe.bhe
    g_function = ghe.GFunction
    b_h = bhe.b
    b = g_function.bore_locations

    float_format = ".3f"
    string_format = "s"
    int_format = ".0f"
    # roundingAmount = 10
    sci_format = ".3e"

    blank_line = create_line(allocated_width)
    empty_line = create_line(allocated_width, character=" ")
    o_s = ""
    # oS += middleSpacingString.format("Project Name:",projectName,rO=rightOffset,lO=leftColLength) + "\n"
    o_s += create_d_row(
        allocated_width, "Project Name:", project_name, string_format, string_format
    )
    o_s += blank_line
    o_s += "Notes:\n\n" + notes + "\n"
    o_s += blank_line
    o_s += create_d_row(
        allocated_width, "File/Model Name:", model_name, string_format, string_format
    )
    now = datetime.now()
    time_string = now.strftime("%m/%d/%Y %H:%M:%S %p")
    o_s += create_d_row(
        allocated_width, "Simulated On:", time_string, string_format, string_format
    )
    o_s += create_d_row(
        allocated_width, "Simulated By:", author, string_format, string_format
    )
    o_s += create_d_row(
        allocated_width,
        "Calculation Time, s:",
        round(time, rounding_amount),
        string_format,
        float_format,
    )
    o_s += empty_line
    o_s += create_title(allocated_width, "Design Selection", filler_symbol="-")

    design_header = [
        ["Field", "Excess Temperature", "Max Temperature", "Min Temperature"],
        [" ", "(C)", "(C)", "(C)"],
    ]
    try:
        design_values = design.searchTracker
    except:
        design_values = ""
    design_formats = ["s", ".3f", ".3f", ".3f"]

    o_s += create_table(
        "Field Search Log",
        design_header,
        design_values,
        allocated_width,
        design_formats,
        filler_symbol="-",
        centering="^",
    )

    o_s += empty_line
    o_s += create_title(allocated_width, "GHE System", filler_symbol="-")

    # GFunction LTS Table
    g_function_table_formats = [".3f"]
    gf_table_ff = [".3f"] * (len(g_function.g_lts) + 1)
    g_function_table_formats.extend(gf_table_ff)
    g_function_col_titles = ["ln(t/ts)"]

    for g_function_name in list(g_function.g_lts):
        g_function_col_titles.append("H:" + str(round(g_function_name, 0)) + "m")
    g_function_col_titles.append("H:" + str(round(b_h.H, 2)) + "m")

    g_function_data = []
    ghe_gf = g_function.g_function_interpolation(float(ghe.B_spacing) / b_h.H)[0]
    for i in range(len(g_function.log_time)):
        gf_row = list()
        gf_row.append(g_function.log_time[i])
        for g_function_name in list(g_function.g_lts):
            # print(gfunction.g_lts[gfunctionName][i])
            gf_row.append(g_function.g_lts[g_function_name][i])
        gf_row.append(ghe_gf[i])
        g_function_data.append(gf_row)

    o_s += create_table(
        "GFunction LTS Values",
        [g_function_col_titles],
        g_function_data,
        allocated_width,
        g_function_table_formats,
        filler_symbol="-",
        centering="^",
    )
    o_s += empty_line

    """

    """

    o_s += "------ System parameters ------" + "\n"
    o_s += create_d_row(
        allocated_width, "Active Borehole Length, m:", b_h.H, string_format, int_format
    )
    o_s += create_d_row(
        allocated_width,
        "Borehole Radius, m:",
        round(b_h.r_b, rounding_amount),
        string_format,
        float_format,
    )
    o_s += create_d_row(
        allocated_width,
        "Borehole Spacing, m:",
        round(ghe.B_spacing, rounding_amount),
        string_format,
        float_format,
    )
    o_s += create_d_row(
        allocated_width,
        "Total Drilling, m:",
        round(b_h.H * len(b), rounding_amount),
        string_format,
        float_format,
    )

    indented_amount = 2

    o_s += "Field Geomtetry: " + "\n"
    # rightAd = rightOffset-indentedAmount*tabOffset+math.ceil(indentedAmount/2)
    # leftAd = leftColLength-tabOffset*indentedAmount+math.floor(indentedAmount/2)
    o_s += create_d_row(
        allocated_width,
        "Field Type:",
        ghe.fieldType,
        string_format,
        string_format,
        b_tabs=indented_amount,
    )
    # oS += middleSpacingIndentedString.format("\t\tField Type:",ghe.fieldType,rO=rightAd,lO=leftAd)
    o_s += create_d_row(
        allocated_width,
        "Field Specifier:",
        ghe.fieldSpecifier,
        string_format,
        string_format,
        b_tabs=indented_amount,
    )
    # oS += middleSpacingIndentedString.format("\t\tField Specifier:",ghe.fieldSpecifier,rO=rightAd,lO=leftAd)
    o_s += create_d_row(
        allocated_width, "NBH:", len(b), string_format, int_format, b_tabs=indented_amount
    )
    # oS += middleSpacingIndentedString.format("\t\tNBH:",len(b),rO=rightAd,lO=leftAd)
    # Field NBH Borehole locations, field identification
    # System Details

    o_s += "Borehole Information: " + "\n"
    o_s += create_d_row(
        allocated_width,
        "Shank Spacing, m:",
        round(bhe.pipe.s, rounding_amount),
        string_format,
        float_format,
        b_tabs=indented_amount,
    )

    if isinstance(bhe.pipe.r_out, float):
        o_s += create_d_row(
            allocated_width,
            "Pipe Outer Radius, m:",
            round(bhe.pipe.r_out, rounding_amount),
            string_format,
            float_format,
            b_tabs=indented_amount,
        )
        o_s += create_d_row(
            allocated_width,
            "Pipe Inner Radius, m:",
            round(bhe.pipe.r_in, rounding_amount),
            string_format,
            float_format,
            b_tabs=indented_amount,
        )
    else:
        o_s += create_d_row(
            allocated_width,
            "Outer Pipe Outer Radius, m:",
            round(bhe.pipe.r_out[0], rounding_amount),
            string_format,
            float_format,
            b_tabs=indented_amount,
        )
        o_s += create_d_row(
            allocated_width,
            "Inner Pipe Outer Pipe Outer Radius, m:",
            round(bhe.pipe.r_out[1], rounding_amount),
            string_format,
            float_format,
            b_tabs=indented_amount,
        )
        o_s += create_d_row(
            allocated_width,
            "Outer Pipe Inner Radius, m:",
            round(bhe.pipe.r_in[0], rounding_amount),
            string_format,
            float_format,
            b_tabs=indented_amount,
        )
        o_s += create_d_row(
            allocated_width,
            "Inner Pipe Inner Radius, m:",
            round(bhe.pipe.r_in[1], rounding_amount),
            string_format,
            float_format,
            b_tabs=indented_amount,
        )

    o_s += create_d_row(
        allocated_width,
        "Pipe Roughness, m:",
        round(bhe.pipe.eps, rounding_amount),
        string_format,
        sci_format,
        b_tabs=indented_amount,
    )
    o_s += create_d_row(
        allocated_width,
        "Shank Spacing, m:",
        round(bhe.pipe.s, rounding_amount),
        string_format,
        float_format,
        b_tabs=indented_amount,
    )
    o_s += create_d_row(
        allocated_width,
        "Grout Thermal Conductivity, W/(m*K):",
        round(bhe.grout.k, rounding_amount),
        string_format,
        float_format,
        b_tabs=indented_amount,
    )
    o_s += create_d_row(
        allocated_width,
        "Grout Volumetric Heat Capacity, kJ/(K*m^3):",
        round(bhe.pipe.s / 1000, rounding_amount),
        string_format,
        float_format,
        b_tabs=indented_amount,
    )
    if isinstance(bhe.pipe.r_out, float):
        o_s += create_d_row(
            allocated_width,
            "Reynold's Number:",
            round(
<<<<<<< HEAD
                borehole_heat_exchangers.compute_Reynolds(
                    bhe.m_flow_borehole, bhe.pipe.r_in, bhe.pipe.eps, bhe.fluid
                ),
                rounding_amount,
=======
                BHE.compute_reynolds(
                    bhe.m_flow_borehole, bhe.pipe.r_in, bhe.fluid),
                roundingAmount,
>>>>>>> adcb4dbb
            ),
            string_format,
            float_format,
            b_tabs=indented_amount,
        )
    else:

        o_s += create_d_row(
            allocated_width,
            "Reynold's Number:",
            round(
<<<<<<< HEAD
                borehole_heat_exchangers.compute_Reynolds_concentric(
=======
                BHE.compute_reynolds_concentric(
>>>>>>> adcb4dbb
                    bhe.m_flow_pipe, bhe.r_in_out, bhe.r_out_in, bhe.fluid
                ),
                rounding_amount,
            ),
            string_format,
            float_format,
            b_tabs=indented_amount,
        )

    o_s += create_d_row(
        allocated_width,
        "Effective Borehole Resistance, W/(m*K):",
        round(bhe.compute_effective_borehole_resistance(), rounding_amount),
        string_format,
        float_format,
        b_tabs=indented_amount,
    )
    # Shank Spacing, Pipe Type, etc.

    o_s += "Soil Properties: " + "\n"
    o_s += create_d_row(
        allocated_width,
        "Thermal Conductivity, W/(m*K):",
        round(bhe.soil.k, rounding_amount),
        string_format,
        float_format,
        b_tabs=indented_amount,
    )
    o_s += create_d_row(
        allocated_width,
        "Volumetric Heat Capacity, kJ/(K*m^3):",
        round(bhe.soil.rhoCp / 1000, rounding_amount),
        string_format,
        float_format,
        b_tabs=indented_amount,
    )
    o_s += create_d_row(
        allocated_width,
        "Undisturbed Ground Temperature, C:",
        round(bhe.soil.ugt, rounding_amount),
        string_format,
        float_format,
        b_tabs=indented_amount,
    )

    o_s += "Fluid Properties" + "\n"
    o_s += create_d_row(
        allocated_width,
        "Volumetric Heat Capacity, kJ/(K*m^3):",
        round(bhe.fluid.rhoCp / 1000, rounding_amount),
        string_format,
        float_format,
        b_tabs=indented_amount,
    )
    o_s += create_d_row(
        allocated_width,
        "Thermal Conductivity, W/(m*K):",
        round(bhe.fluid.k, rounding_amount),
        string_format,
        float_format,
        b_tabs=indented_amount,
    )
    o_s += create_d_row(
        allocated_width,
        "Fluid Mix:",
        bhe.fluid.fluid.fluid_name,
        string_format,
        string_format,
        b_tabs=indented_amount,
    )
    o_s += create_d_row(
        allocated_width,
        "Density, kg/m^3:",
        round(bhe.fluid.rho, rounding_amount),
        string_format,
        float_format,
        b_tabs=indented_amount,
    )
    o_s += create_d_row(
        allocated_width,
        "Mass Flow Rate Per Borehole, kg/s:",
        round(bhe.m_flow_borehole, rounding_amount),
        string_format,
        float_format,
        b_tabs=indented_amount,
    )
    if hasattr(bhe, "h_f"):
        o_s += create_d_row(
            allocated_width,
            "Fluid Convection Coefficient, W/(m*K):",
            round(bhe.h_f, rounding_amount),
            string_format,
            float_format,
            b_tabs=indented_amount,
        )
    o_s += empty_line

    monthly_load_values = []
    m_cl = ghe.hybrid_load.monthly_cl
    m_hl = ghe.hybrid_load.monthly_hl
    p_cl = ghe.hybrid_load.monthly_peak_cl
    p_hl = ghe.hybrid_load.monthly_peak_hl
    d_cl = ghe.hybrid_load.monthly_peak_cl_duration
    d_hl = ghe.hybrid_load.monthly_peak_hl_duration
    n_months = len(ghe.hybrid_load.monthly_cl) - 1
    n_years = int(n_months / 12)
    months = [
        "January",
        "February",
        "March",
        "April",
        "May",
        "June",
        "July",
        "August",
        "September",
        "October",
        "November",
        "December",
    ] * n_years

    start_ind = 1
    stop_ind = n_months
    for i in range(start_ind, stop_ind + 1):
        monthly_load_values.append(
            [months[i - 1], m_hl[i], m_cl[i], p_hl[i], d_hl[i], p_cl[i], d_cl[i]]
        )
    month_header = [
        [
            "Month",
            "Total Heating",
            "Total Cooling",
            "Peak Heating",
            "PH Duration",
            "Peak Cooling",
            "PC Duration",
        ],
        ["", "KW-Hr", "KW-Hr", "KW", "hr", "KW", "hr"],
    ]

    month_table_formats = ["s", ".3f", ".3f", ".3f", ".3f", ".3f", ".3f"]

    o_s += create_table(
        "GLHE Monthly Loads",
        month_header,
        monthly_load_values,
        allocated_width,
        month_table_formats,
        filler_symbol="-",
        centering="^",
    )

    o_s += empty_line

    o_s += create_title(allocated_width, "Simulation Parameters")
    o_s += create_d_row(
        allocated_width,
        "Start Month: ",
        ghe.sim_params.start_month,
        string_format,
        int_format,
    )
    o_s += create_d_row(
        allocated_width, "End Month: ", ghe.sim_params.end_month, string_format, int_format
    )
    o_s += create_d_row(
        allocated_width,
        "Maximum Allowable HPEFT, C: ",
        ghe.sim_params.max_EFT_allowable,
        string_format,
        float_format,
    )
    o_s += create_d_row(
        allocated_width,
        "Minimum Allowable HPEFT, C: ",
        ghe.sim_params.min_EFT_allowable,
        string_format,
        float_format,
    )
    o_s += create_d_row(
        allocated_width,
        "Maximum Allowable Height, m: ",
        ghe.sim_params.max_Height,
        string_format,
        float_format,
    )
    o_s += create_d_row(
        allocated_width,
        "Minimum Allowable Height, m: ",
        ghe.sim_params.min_Height,
        string_format,
        float_format,
    )
    o_s += create_d_row(
        allocated_width,
        "Simulation Time, years: ",
        int(ghe.sim_params.end_month / 12),
        string_format,
        int_format,
    )
    o_s += create_d_row(
        allocated_width,
        "Simulation Loading Type: ",
        load_method,
        string_format,
        string_format,
    )

    o_s += empty_line

    # Loading Stuff
    o_s += create_title(allocated_width, "Simulation Results")
    o_s += empty_line

    # Simulation Results
    eft_table_title = "Monthly Temperature Summary"
    # daysInYear = np.array([31, 28, 31, 30, 31, 30, 31, 31, 30, 31, 30, 31])
    # hoursInYear = 24 * daysInYear
    time_vals = ghe.times
    eft_vals = []
    eft_vals.extend(ghe.HPEFT)
    d_tb_vals = []
    d_tb_vals.extend(ghe.dTb)
    n_years = 0
    # hTotalYear = np.sum(hoursInYear)
    out_array = []
    last_month = -1
    month_tb_vals = []
    month_eft_vals = []
    for i in range(len(time_vals)):
        # currentHourMonth = timeVals[i] - hTotalYear * nYears
        current_month = int(math.floor(hours_to_month(time_vals[i])))
        # print(monthEFTVals)
        if current_month == last_month:
            month_tb_vals.append(d_tb_vals[i])
            month_eft_vals.append(eft_vals[i])
        elif current_month != last_month:
            if len(month_tb_vals) > 0:
                if len(out_array) == 0:
                    previous_temp = bhe.soil.ugt
                else:
                    # print(i)
                    # print(len(outArray))
                    # previousTemp = outArray[-1][1]
                    previous_temp = bhe.soil.ugt
                out_array.append(
                    [
                        current_month,
                        previous_temp + month_tb_vals[-1],
                        np.max(month_eft_vals),
                        np.min(month_eft_vals),
                    ]
                )
            last_month = current_month
            month_tb_vals = [d_tb_vals[i]]
            month_eft_vals = [eft_vals[i]]
        if current_month % 11 == 0:
            n_years += 1

    header_array = [
        ["Time", "Tbw", "Max HPEFT", "Min HPEFT"],
        ["(months)", "(C)", "(C)", "(C)"],
    ]
    eft_table_formats = [".0f", ".3f", ".3f", ".3f"]

    o_s += create_title(allocated_width, "Peak Temperature", filler_symbol="-")
    max_eft = np.max(eft_vals)
    min_eft = np.min(eft_vals)
    max_eft_time = time_vals[eft_vals.index(max(eft_vals))]
    min_eft_time = time_vals[eft_vals.index(min(eft_vals))]
    max_eft_time = hours_to_month(max_eft_time)
    min_eft_time = hours_to_month(min_eft_time)
    o_s += create_d_row(
        allocated_width,
        "Max HPEFT, C:",
        round(max_eft, rounding_amount),
        string_format,
        float_format,
    )
    o_s += create_d_row(
        allocated_width,
        "Max HPEFT Time, Months:",
        round(max_eft_time, rounding_amount),
        string_format,
        float_format,
    )
    o_s += create_d_row(
        allocated_width,
        "Min HPEFT, C:",
        round(min_eft, rounding_amount),
        string_format,
        float_format,
    )
    o_s += create_d_row(
        allocated_width,
        "Min HPEFT Time, Months:",
        round(min_eft_time, rounding_amount),
        string_format,
        float_format,
    )

    o_s += create_table(
        eft_table_title,
        header_array,
        out_array,
        allocated_width,
        eft_table_formats,
        filler_symbol="-",
        centering="^",
    )

    with open(os.path.join(output_directory, summary_file), "w", newline="") as txtF:
        txtF.write(o_s)

    csv1_array = []

    loading_values = ghe.loading
    # loadingValues_dt = np.hstack((loadingValues[1:] - loadingValues[:-1]))
    for i in range(len(time_vals)):
        if i + 1 < len(time_vals):
            current_time = time_vals[i]
            loading = loading_values[i + 1]
            current_month = hours_to_month(time_vals[i])
            normalized_loading = loading / (ghe.average_height() * ghe.nbh)
            wall_temperature = bhe.soil.ugt + d_tb_vals[i]
            hp_eft_val = eft_vals[i]
            csv1_row = list()
            csv1_row.append(time_vals[i])
            csv1_row.append(hours_to_month(time_vals[i]))
            if i > 1:
                csv1_row.append(loading_values[i])
                csv1_row.append(loading_values[i] / (ghe.average_height() * ghe.nbh))
            else:
                csv1_row.append(0)
                csv1_row.append(0)
            csv1_row.append(bhe.soil.ugt + d_tb_vals[i - 1])
            csv1_row.append(eft_vals[i - 1])
            csv1_array.append(csv1_row)

        else:

            csv1_row = list()
            csv1_row.append(time_vals[i])
            csv1_row.append(hours_to_month(time_vals[i]))
            if i > 1:
                csv1_row.append(loading_values[i])
                csv1_row.append(loading_values[i] / (ghe.average_height() * ghe.nbh))
            else:
                csv1_row.append(0)
                csv1_row.append(0)
            csv1_row.append(bhe.soil.ugt + d_tb_vals[i - 1])
            csv1_row.append(eft_vals[i - 1])
            csv1_array.append(csv1_row)

            current_time = time_vals[i]
            loading = 0
            current_month = hours_to_month(time_vals[i])
            normalized_loading = loading / (ghe.average_height() * ghe.nbh)
            wall_temperature = bhe.soil.ugt + d_tb_vals[i]
            hp_eft_val = eft_vals[i]
        csv1_row = list()
        csv1_row.append(current_time)
        csv1_row.append(current_month)
        csv1_row.append(loading)
        csv1_row.append(normalized_loading)
        csv1_row.append(wall_temperature)
        csv1_row.append(hp_eft_val)
        csv1_array.append(csv1_row)
    with open(os.path.join(output_directory, csv_f_1), "w", newline="") as csv1OF:
        c_w = csv.writer(csv1OF)
        c_w.writerow(
            [
                "Time (hr)",
                "Time (month)",
                "Q (Rejection) (w) (before time)",
                "Q (Rejection) (W/m) (before time)",
                "Tb (C)",
                "GHE ExFT (C)",
            ]
        )
        c_w.writerows(csv1_array)

    csv2_array = list()

    csv2_array.append(["x", "y"])
    for bL in g_function.bore_locations:
        csv2_array.append([bL[0], bL[1]])

    with open(os.path.join(output_directory, csv_f_2), "w", newline="") as csv2OF:
        c_w = csv.writer(csv2OF)
        c_w.writerows(csv2_array)

    hourly_loadings = ghe.hourly_extraction_ground_loads
    csv3_array = list()
    csv3_array.append(
        ["Month", "Day", "Hour", "Time (Hours)", "Loading (W) (Extraction)"]
    )
    for i in range(len(hourly_loadings)):
        hour = i
        month, day_in_month, hour_in_day = ghe_time_convert(hour)
        csv3_array.append([month, day_in_month, hour_in_day, hour, hourly_loadings[i]])

    with open(os.path.join(output_directory, csv_f_3), "w", newline="") as csv3OF:
        c_w = csv.writer(csv3OF)
        c_w.writerows(csv3_array)

        # GFunction STS+LTS Table
    # gfunctionTableFormats = [".3f"]
    # gfTableFF = [".3f"] * (1)
    # gfunctionTableFormats.extend(gfTableFF)
    # gfunctionColTitles = ["ln(t/ts)"]

    # gfunctionColTitles.append("H:" + str(round(bH.H, 2)) + "m")

    csv4_array = [["ln(t/ts)", "H:{:.2f}".format(bhe.b.H)]]
    ghe_gf_adjusted = ghe.grab_g_function(ghe.B_spacing / float(ghe.average_height()))
    gfunction_log_vals = ghe_gf_adjusted.x
    gfunction_g_vals = ghe_gf_adjusted.y
    for i in range(len(gfunction_log_vals)):
        gf_row = list()
        gf_row.append(gfunction_log_vals[i])
        # for gfunctionName in list(gfunction.g_lts):
        # print(gfunction.g_lts[gfunctionName][i])
        # print(gfunctionName)
        # gfRow.append(gfunction.g_lts[gfunctionName][i])
        gf_row.append(gfunction_g_vals[i])
        csv4_array.append(gf_row)

    # oS += createTable("GFunction Combined Values", [gfunctionColTitles], gfunctionData, allocatedWidth,
    #                  gfunctionTableFormats,
    #                  fillerSymbol="-", centering="^")
    # oS += emptyLine

    with open(os.path.join(output_directory, csv_f_4), "w", newline="") as csv4OF:
        c_w = csv.writer(csv4OF)
        c_w.writerows(csv4_array)

    return o_s<|MERGE_RESOLUTION|>--- conflicted
+++ resolved
@@ -428,16 +428,10 @@
             allocated_width,
             "Reynold's Number:",
             round(
-<<<<<<< HEAD
-                borehole_heat_exchangers.compute_Reynolds(
-                    bhe.m_flow_borehole, bhe.pipe.r_in, bhe.pipe.eps, bhe.fluid
+                borehole_heat_exchangers.compute_reynolds(
+                    bhe.m_flow_borehole, bhe.pipe.r_in, bhe.fluid
                 ),
                 rounding_amount,
-=======
-                BHE.compute_reynolds(
-                    bhe.m_flow_borehole, bhe.pipe.r_in, bhe.fluid),
-                roundingAmount,
->>>>>>> adcb4dbb
             ),
             string_format,
             float_format,
@@ -449,11 +443,7 @@
             allocated_width,
             "Reynold's Number:",
             round(
-<<<<<<< HEAD
-                borehole_heat_exchangers.compute_Reynolds_concentric(
-=======
-                BHE.compute_reynolds_concentric(
->>>>>>> adcb4dbb
+                borehole_heat_exchangers.compute_reynolds_concentric(
                     bhe.m_flow_pipe, bhe.r_in_out, bhe.r_out_in, bhe.fluid
                 ),
                 rounding_amount,
