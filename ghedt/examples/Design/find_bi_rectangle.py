# Purpose: Design a constrained bi-rectangular field using the common design
# interface with a single U-tube, multiple U-tube and coaxial tube borehole
# heat exchanger.

# This search is described in section 4.4.2 of Cook (2021) from pages 134-138.

import ghedt as dt
import ghedt.peak_load_analysis_tool as plat
import pygfunction as gt
import pandas as pd
from time import time as clock
from ghedt.output import OutputDesignDetails



def main():

    #This file contains three examples utilizing the bi-rectangle design algorithm for a single U, double U, and
    #coaxial tube design. The results from these examples are exported to the "DesignExampleOutput" folder.

    #Single U-tube Example

    #Output File Configuration
    projectName = "Atlanta Office Building: Design Example"
    note = "Bi-Rectangle Usage Example: Single U Tube"
    author = "John Doe"
    IterationName = "Example 3"
    outputFileDirectory = "DesignExampleOutput"

    # Borehole dimensions
    H = 96.  # Borehole length (m)
    D = 2.  # Borehole buried depth (m)
    r_b = 0.075  # Borehole radius (m)
    B = 5.  # Borehole spacing (m)

    # Single and Multiple U-tube Pipe Dimensions
    r_out = 26.67 / 1000. / 2.  # Pipe outer radius (m)
    r_in = 21.6 / 1000. / 2.  # Pipe inner radius (m)
    s = 32.3 / 1000.  # Inner-tube to inner-tube Shank spacing (m)
    epsilon = 1.0e-6  # Pipe roughness (m)

    # Single U Tube Pipe Positions
    pos_single = plat.media.Pipe.place_pipes(s, r_out, 1)
    single_u_tube = plat.borehole_heat_exchangers.SingleUTube

    # Thermal conductivities
    k_p = 0.4  # Pipe thermal conductivity (W/m.K)
    k_s = 2.0  # Ground thermal conductivity (W/m.K)
    k_g = 1.0  # Grout thermal conductivity (W/m.K)

    # Volumetric heat capacities
    rhoCp_p = 1542. * 1000.  # Pipe volumetric heat capacity (J/K.m3)
    rhoCp_s = 2343.493 * 1000.  # Soil volumetric heat capacity (J/K.m3)
    rhoCp_g = 3901. * 1000.  # Grout volumetric heat capacity (J/K.m3)

    # Instantiating Pipe
    pipe_single = \
        plat.media.Pipe(pos_single, r_in, r_out, s, epsilon, k_p, rhoCp_p)

    #Instantiating Soil Properties
    ugt = 18.3  # Undisturbed ground temperature (degrees Celsius)
    soil = plat.media.Soil(k_s, rhoCp_s, ugt)

    # Instantiating Grout Properties
    grout = plat.media.Grout(k_g, rhoCp_g)

    # Fluid properties
    mixer = 'MEG'  # Ethylene glycol mixed with water
    percent = 0.  # Percentage of ethylene glycol added in
    fluid = gt.media.Fluid(mixer=mixer, percent=percent)

    #Fluid Flow Properties
    V_flow = 0.2  # Volumetric flow rate (L/s)
    # Note: The flow parameter can be borehole or system.
    flow = 'borehole'

    #Instantiate a Borehole
    borehole = gt.boreholes.Borehole(H, D, r_b, x=0., y=0.)

    # Simulation parameters
    start_month = 1
    n_years = 20
    end_month = n_years * 12
    max_EFT_allowable = 35  # degrees Celsius (HPEFT)
    min_EFT_allowable = 5  # degrees Celsius (HPEFT)
    max_Height = 135.  # in meters
    min_Height = 60  # in meters
    sim_params = plat.media.SimulationParameters(
        start_month, end_month, max_EFT_allowable, min_EFT_allowable,
        max_Height, min_Height)

    # Process loads from file
    # read in the csv file and convert the loads to a list of length 8760
    hourly_extraction: dict = \
        pd.read_csv('../Atlanta_Office_Building_Loads.csv').to_dict('list')
    # Take only the first column in the dictionary
    hourly_extraction_ground_loads: list = \
        hourly_extraction[list(hourly_extraction.keys())[0]]

    # Rectangular design constraints are the land and range of B-spacing
    length = 85.  # m
    width = 36.5  # m
    B_min = 4.45  # m
    B_max_x = 10.  # m
    B_max_y = 12.  # m

    """ Geometric constraints for the `find_rectangle` routine.
    Required geometric constraints for the uniform rectangle design:
      - length
      - width
      - B_min
      - B_max
    """
    geometric_constraints = dt.media.GeometricConstraints(
        length=length, width=width, B_min=B_min, B_max_x=B_max_x,
        B_max_y=B_max_y)

    # Single U-tube
    # -------------
    design_single_u_tube = dt.design.Design(
        V_flow, borehole, single_u_tube, fluid, pipe_single, grout,
        soil, sim_params, geometric_constraints, hourly_extraction_ground_loads,
        method='hybrid', flow=flow, routine='bi-rectangle')

    # Find the near-square design for a single U-tube and size it.
    tic = clock() #Clock Start Time
    bisection_search = design_single_u_tube.find_design(disp=True) #Finding GHE Design
    bisection_search.ghe.compute_g_functions() #Calculating Gfunctions for Chosen Design
    bisection_search.ghe.size(method='hybrid') #Calculating the Final Height for the Chosen Design
    toc = clock() #Clock Stop Time

    #Print Summary of Findings
    subtitle = '* Single U-tube' #Subtitle for the printed summary
    print(subtitle + '\n' + len(subtitle) * '-')
    print('Calculation time: {0:.2f} seconds'.format(toc - tic))
    print('Height: {0:.4f} meters'.format(bisection_search.ghe.bhe.b.H))
    nbh = len(bisection_search.ghe.GFunction.bore_locations)
    print('Number of boreholes: {}'.format(nbh))
    print('Total Drilling: {0:.1f} meters\n'.
          format(bisection_search.ghe.bhe.b.H * nbh))

<<<<<<< HEAD
    #Generating Ouptut File
    Output.OutputDesignDetails(bisection_search,toc-tic,projectName
                               ,note,author,IterationName,outputDirectory=outputFileDirectory,
                               summaryFile="SummaryOfResults_SU.txt",csvF1="TimeDependentValues_SU.csv",
                               csvF2="BorefieldData_SU.csv",csvF3="Loadings_SU.csv",csvF4="GFunction_SU.csv")

    #*************************************************************************************************************
    #Double U-tube Example

    note = "Bi-Rectangle Usage Example: Double U Tube"

    # Double U-tube
    pos_double = plat.media.Pipe.place_pipes(s, r_out, 2)
    double_u_tube = plat.borehole_heat_exchangers.MultipleUTube
    pipe_double = \
        plat.media.Pipe(pos_double, r_in, r_out, s, epsilon, k_p, rhoCp_p)

=======
    # Plot the selected borehole coordinates for the single U-tube
    # Land constraints
    l_x_perimeter = 85.
    l_y_perimeter = 80.
    perimeter = \
        dt.utilities.make_rectangle_perimeter(l_x_perimeter, l_y_perimeter)
    # Building "no-go" zone
    l_x_building = 50
    l_y_building = 33.3
    origin_x, origin_y = (15, 36.5)
    no_go = dt.utilities.make_rectangle_perimeter(
        l_x_building, l_y_building, origin=(origin_x, origin_y))
    # Plot go and no-go zone with borehole coordinates
    ghe = bisection_search.ghe
    coordinates = ghe.GFunction.bore_locations
    fig, ax = dt.gfunction.GFunction.visualize_area_and_constraints(
        perimeter, coordinates, no_go=no_go)
    # See Figure 4.19 on page 138 of Cook (2021)
    fig.savefig('bi-rectangular.png', bbox_inches='tight', pad_inches=0.1)
    OutputDesignDetails(bisection_search, toc - tic, pN, notes, author, mN)
    '''
>>>>>>> 31581eb4
    # Double U-tube
    # -------------
    design_double_u_tube = dt.design.Design(
        V_flow, borehole, double_u_tube, fluid, pipe_double, grout,
        soil, sim_params, geometric_constraints, hourly_extraction_ground_loads,
        method='hybrid', flow=flow, routine='bi-rectangle')

    # Find the near-square design for a single U-tube and size it.
    tic = clock()  # Clock Start Time
    bisection_search = design_double_u_tube.find_design(disp=True)  # Finding GHE Design
    bisection_search.ghe.compute_g_functions()  # Calculating Gfunctions for Chosen Design
    bisection_search.ghe.size(method='hybrid')  # Calculating the Final Height for the Chosen Design
    toc = clock()  # Clock Stop Time

    # Print Summary of Findings
    subtitle = '* Double U-tube'  # Subtitle for the printed summary
    print(subtitle + '\n' + len(subtitle) * '-')
    print('Calculation time: {0:.2f} seconds'.format(toc - tic))
    print('Height: {0:.4f} meters'.format(bisection_search.ghe.bhe.b.H))
    nbh = len(bisection_search.ghe.GFunction.bore_locations)
    print('Number of boreholes: {}'.format(nbh))
    print('Total Drilling: {0:.1f} meters\n'.
          format(bisection_search.ghe.bhe.b.H * nbh))

    # Generating Ouptut File
    Output.OutputDesignDetails(bisection_search, toc - tic, projectName
                               , note, author, IterationName, outputDirectory=outputFileDirectory,
                               summaryFile="SummaryOfResults_DU.txt", csvF1="TimeDependentValues_DU.csv",
                               csvF2="BorefieldData_DU.csv", csvF3="Loadings_DU.csv", csvF4="GFunction_DU.csv")

    # *************************************************************************************************************
    #Coaxial Tube Example

    note = "Bi-Rectangle Usage Example: Coaxial Tube"

    # Coaxial tube
    r_in_in = 44.2 / 1000. / 2.
    r_in_out = 50. / 1000. / 2.
    # Outer pipe radii
    r_out_in = 97.4 / 1000. / 2.
    r_out_out = 110. / 1000. / 2.
    # Pipe radii
    # Note: This convention is different from pygfunction
    r_inner = [r_in_in, r_in_out]  # The radii of the inner pipe from in to out
    r_outer = [r_out_in,
               r_out_out]  # The radii of the outer pipe from in to out

    k_p_coax = [0.4, 0.4]  # Pipes thermal conductivity (W/m.K)

    # Coaxial tube
    pos_coaxial = (0, 0)
    coaxial_tube = plat.borehole_heat_exchangers.CoaxialPipe
    pipe_coaxial = \
        plat.media.Pipe(pos_coaxial, r_inner, r_outer, 0, epsilon, k_p_coax,
                        rhoCp_p)

    # Coaxial Tube
    # -------------
    design_coax_tube = dt.design.Design(
        V_flow, borehole, coaxial_tube, fluid, pipe_coaxial, grout,
        soil, sim_params, geometric_constraints, hourly_extraction_ground_loads,
        method='hybrid', flow=flow, routine='bi-rectangle')

    # Find the near-square design for a single U-tube and size it.
    tic = clock()  # Clock Start Time
    bisection_search = design_coax_tube.find_design(disp=True)  # Finding GHE Design
    bisection_search.ghe.compute_g_functions()  # Calculating Gfunctions for Chosen Design
    bisection_search.ghe.size(method='hybrid')  # Calculating the Final Height for the Chosen Design
    toc = clock()  # Clock Stop Time

    # Print Summary of Findings
    subtitle = '* Coaxial Tube'  # Subtitle for the printed summary
    print(subtitle + '\n' + len(subtitle) * '-')
    print('Calculation time: {0:.2f} seconds'.format(toc - tic))
    print('Height: {0:.4f} meters'.format(bisection_search.ghe.bhe.b.H))
    nbh = len(bisection_search.ghe.GFunction.bore_locations)
    print('Number of boreholes: {}'.format(nbh))
    print('Total Drilling: {0:.1f} meters\n'.
          format(bisection_search.ghe.bhe.b.H * nbh))

    # Generating Ouptut File
    Output.OutputDesignDetails(bisection_search, toc - tic, projectName
                               , note, author, IterationName, outputDirectory=outputFileDirectory,
                               summaryFile="SummaryOfResults_C.txt", csvF1="TimeDependentValues_C.csv",
                               csvF2="BorefieldData_C.csv", csvF3="Loadings_C.csv", csvF4="GFunction_C.csv")


if __name__ == '__main__':
    main()<|MERGE_RESOLUTION|>--- conflicted
+++ resolved
@@ -139,25 +139,6 @@
     print('Total Drilling: {0:.1f} meters\n'.
           format(bisection_search.ghe.bhe.b.H * nbh))
 
-<<<<<<< HEAD
-    #Generating Ouptut File
-    Output.OutputDesignDetails(bisection_search,toc-tic,projectName
-                               ,note,author,IterationName,outputDirectory=outputFileDirectory,
-                               summaryFile="SummaryOfResults_SU.txt",csvF1="TimeDependentValues_SU.csv",
-                               csvF2="BorefieldData_SU.csv",csvF3="Loadings_SU.csv",csvF4="GFunction_SU.csv")
-
-    #*************************************************************************************************************
-    #Double U-tube Example
-
-    note = "Bi-Rectangle Usage Example: Double U Tube"
-
-    # Double U-tube
-    pos_double = plat.media.Pipe.place_pipes(s, r_out, 2)
-    double_u_tube = plat.borehole_heat_exchangers.MultipleUTube
-    pipe_double = \
-        plat.media.Pipe(pos_double, r_in, r_out, s, epsilon, k_p, rhoCp_p)
-
-=======
     # Plot the selected borehole coordinates for the single U-tube
     # Land constraints
     l_x_perimeter = 85.
@@ -177,9 +158,11 @@
         perimeter, coordinates, no_go=no_go)
     # See Figure 4.19 on page 138 of Cook (2021)
     fig.savefig('bi-rectangular.png', bbox_inches='tight', pad_inches=0.1)
-    OutputDesignDetails(bisection_search, toc - tic, pN, notes, author, mN)
+    OutputDesignDetails(bisection_search, toc-tic, projectName, note, author, IterationName,
+                        outputDirectory=outputFileDirectory, summaryFile='SummaryOfResults_SU.txt',
+                        csvF1='TimeDependentValues_SU.txt', csvF2='BorefieldData_SU.csv',csvF3='Loadings_SU.csv',
+                        csvF4='GFunction_SU.csv')
     '''
->>>>>>> 31581eb4
     # Double U-tube
     # -------------
     design_double_u_tube = dt.design.Design(
@@ -265,7 +248,7 @@
                                , note, author, IterationName, outputDirectory=outputFileDirectory,
                                summaryFile="SummaryOfResults_C.txt", csvF1="TimeDependentValues_C.csv",
                                csvF2="BorefieldData_C.csv", csvF3="Loadings_C.csv", csvF4="GFunction_C.csv")
-
+    '''
 
 if __name__ == '__main__':
     main()