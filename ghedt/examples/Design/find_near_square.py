--- conflicted
+++ resolved
@@ -131,10 +131,10 @@
           format(bisection_search.ghe.bhe.b.H * nbh))
 
     #Generating Ouptut File
-    Output.OutputDesignDetails(bisection_search,toc-tic,projectName
-                               ,note,author,IterationName,outputDirectory=outputFileDirectory,
-                               summaryFile="SummaryOfResults_SU.txt",csvF1="TimeDependentValues_SU.csv",
-                               csvF2="BorefieldData_SU.csv",csvF3="Loadings_SU.csv",csvF4="GFunction_SU.csv")
+    OutputDesignDetails(bisection_search,toc-tic,projectName
+                               , note, author, IterationName, outputDirectory=outputFileDirectory,
+                               summaryFile="SummaryOfResults_SU.txt", csvF1="TimeDependentValues_SU.csv",
+                               csvF2="BorefieldData_SU.csv", csvF3="Loadings_SU.csv", csvF4="GFunction_SU.csv")
 
     #*************************************************************************************************************
     #Double U-tube Example
@@ -172,7 +172,7 @@
           format(bisection_search.ghe.bhe.b.H * nbh))
 
     # Generating Ouptut File
-    Output.OutputDesignDetails(bisection_search, toc - tic, projectName
+    OutputDesignDetails(bisection_search, toc - tic, projectName
                                , note, author, IterationName, outputDirectory=outputFileDirectory,
                                summaryFile="SummaryOfResults_DU.txt", csvF1="TimeDependentValues_DU.csv",
                                csvF2="BorefieldData_DU.csv", csvF3="Loadings_DU.csv", csvF4="GFunction_DU.csv")
@@ -226,22 +226,11 @@
     print('Number of boreholes: {}'.format(nbh))
     print('Total Drilling: {0:.1f} meters\n'.
           format(bisection_search.ghe.bhe.b.H * nbh))
-
-<<<<<<< HEAD
-    # Generating Ouptut File
-    Output.OutputDesignDetails(bisection_search, toc - tic, projectName
+    #Generating Output File
+    OutputDesignDetails(bisection_search, toc - tic, projectName
                                , note, author, IterationName, outputDirectory=outputFileDirectory,
                                summaryFile="SummaryOfResults_C.txt", csvF1="TimeDependentValues_C.csv",
                                csvF2="BorefieldData_C.csv", csvF3="Loadings_C.csv", csvF4="GFunction_C.csv")
-=======
-    # Plot the selected borehole coordinates for the single U-tube
-    ghe = bisection_search.ghe
-    coordinates = ghe.GFunction.bore_locations
-    fig, ax = dt.gfunction.GFunction.visualize_area_and_constraints(
-        [], coordinates, no_go=None)
-    fig.savefig('near-square.png', bbox_inches='tight', pad_inches=0.1)
-    OutputDesignDetails(bisection_search,toc-tic,pN,notes,author,mN)
->>>>>>> 31581eb4
 
 
 if __name__ == '__main__':
